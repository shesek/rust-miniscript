// Miniscript
// Written in 2019 by
//     Sanket Kanjular and Andrew Poelstra
//
// To the extent possible under law, the author(s) have dedicated all
// copyright and related and neighboring rights to this software to
// the public domain worldwide. This software is distributed without
// any warranty.
//
// You should have received a copy of the CC0 Public Domain Dedication
// along with this software.
// If not, see <http://creativecommons.org/publicdomain/zero/1.0/>.
//

//! Interpreter
//!
//! Provides a Miniscript-based script interpreter which can be used to
//! iterate over the set of conditions satisfied by a spending transaction,
//! assuming that the spent coin was descriptor controlled.
//!

use bitcoin::blockdata::witness::Witness;
use bitcoin::util::{sighash, taproot};
use std::fmt;
use std::str::FromStr;

use bitcoin::hashes::{hash160, ripemd160, sha256, sha256d};
use bitcoin::{self, secp256k1};
use miniscript::context::NoChecks;
use miniscript::ScriptContext;
use Miniscript;
use Terminal;
use {Descriptor, ToPublicKey};

mod error;
mod inner;
mod stack;

use MiniscriptKey;

pub use self::error::Error;
use self::error::PkEvalErrInner;
use self::stack::Stack;

/// An iterable Miniscript-structured representation of the spending of a coin
pub struct Interpreter<'txin> {
    inner: inner::Inner,
    stack: Stack<'txin>,
    /// For non-Taproot spends, the scriptCode; for Taproot script-spends, this
    /// is the leaf script; for key-spends it is `None`.
    script_code: Option<bitcoin::Script>,
    age: u32,
    height: u32,
    txtemplate: sha256::Hash,
}

// A type representing functions for checking signatures that accept both
// Ecdsa and Schnorr signatures

/// A type for representing signatures supported as of bitcoin core 22.0
#[derive(Debug, Clone, Copy, PartialEq, Eq)]
pub enum KeySigPair {
    /// A Full public key and corresponding Ecdsa signature
    Ecdsa(bitcoin::PublicKey, bitcoin::EcdsaSig),
    /// A x-only key and corresponding Schnorr signature
    Schnorr(bitcoin::XOnlyPublicKey, bitcoin::SchnorrSig),
}

impl KeySigPair {
    /// Obtain a pair of ([`bitcoin::PublicKey`], [`bitcoin::EcdsaSig`]) from [`KeySigPair`]
    pub fn as_ecdsa(&self) -> Option<(bitcoin::PublicKey, bitcoin::EcdsaSig)> {
        match self {
            KeySigPair::Ecdsa(pk, sig) => Some((*pk, *sig)),
            KeySigPair::Schnorr(_, _) => None,
        }
    }

    /// Obtain a pair of ([`bitcoin::XOnlyPublicKey`], [`bitcoin::SchnorrSig`]) from [`KeySigPair`]
    pub fn as_schnorr(&self) -> Option<(bitcoin::XOnlyPublicKey, bitcoin::SchnorrSig)> {
        match self {
            KeySigPair::Ecdsa(_, _) => None,
            KeySigPair::Schnorr(pk, sig) => Some((*pk, *sig)),
        }
    }
}

// Internally used enum for different types of bitcoin keys
// Even though we implement MiniscriptKey for BitcoinKey, we make sure that there
// are little mis-use
// - The only constructors for this are only called in from_txdata that take care
//   using the correct enum variant
// - This does not implement ToPublicKey to avoid context dependant encoding/decoding of 33/32
//   byte keys. This allows us to keep a single NoChecks context instead of a context for
//   for NoChecksSchnorr/NoChecksEcdsa.
// Long term TODO: There really should be any need for Miniscript<Pk: MiniscriptKey> struct
// to have the Pk: MiniscriptKey bound. The bound should be on all of it's methods. That would
// require changing Miniscript struct to three generics Miniscript<Pk, Pkh, Ctx> and bound on
// all of the methods of Miniscript to ensure that Pkh = Pk::Hash
#[derive(Hash, Eq, Ord, PartialEq, PartialOrd, Clone, Copy, Debug)]
enum BitcoinKey {
    // Full key
    Fullkey(bitcoin::PublicKey),
    // Xonly key
    XOnlyPublicKey(bitcoin::XOnlyPublicKey),
}

// Displayed in full 33 byte representation. X-only keys are displayed with 0x02 prefix
impl fmt::Display for BitcoinKey {
    fn fmt(&self, f: &mut fmt::Formatter<'_>) -> fmt::Result {
        match self {
            BitcoinKey::Fullkey(pk) => pk.to_public_key().fmt(f),
            BitcoinKey::XOnlyPublicKey(pk) => pk.to_public_key().fmt(f),
        }
    }
}

impl From<bitcoin::PublicKey> for BitcoinKey {
    fn from(pk: bitcoin::PublicKey) -> Self {
        BitcoinKey::Fullkey(pk)
    }
}

impl From<bitcoin::XOnlyPublicKey> for BitcoinKey {
    fn from(xpk: bitcoin::XOnlyPublicKey) -> Self {
        BitcoinKey::XOnlyPublicKey(xpk)
    }
}

// While parsing we need to remember how to the hash was parsed so that we can
#[derive(Debug, Clone, Copy, PartialEq, Eq, PartialOrd, Ord, Hash)]
enum TaggedHash160 {
    XonlyKey(hash160::Hash),
    FullKey(hash160::Hash),
}

impl fmt::Display for TaggedHash160 {
    fn fmt(&self, f: &mut fmt::Formatter<'_>) -> fmt::Result {
        match self {
            TaggedHash160::FullKey(pkh) | TaggedHash160::XonlyKey(pkh) => pkh.fmt(f),
        }
    }
}

impl TaggedHash160 {
    fn hash160(&self) -> hash160::Hash {
        match self {
            TaggedHash160::XonlyKey(hash) | TaggedHash160::FullKey(hash) => *hash,
        }
    }
}

impl MiniscriptKey for BitcoinKey {
    type Hash = TaggedHash160;

    fn to_pubkeyhash(&self) -> Self::Hash {
        match self {
            BitcoinKey::Fullkey(pk) => TaggedHash160::FullKey(pk.to_pubkeyhash()),
            BitcoinKey::XOnlyPublicKey(pk) => TaggedHash160::XonlyKey(pk.to_pubkeyhash()),
        }
    }
}

impl<'txin> Interpreter<'txin> {
    /// Constructs an interpreter from the data of a spending transaction
    ///
    /// Accepts a signature-validating function. If you are willing to trust
    /// that ECSDA signatures are valid, this can be set to the constant true
    /// function; otherwise, it should be a closure containing a sighash and
    /// secp context, which can actually verify a given signature.
    pub fn from_txdata(
        spk: &bitcoin::Script,
        script_sig: &'txin bitcoin::Script,
        witness: &'txin Witness,
        age: u32,
        height: u32,
        txtemplate: sha256::Hash,
    ) -> Result<Self, Error> {
        let (inner, stack, script_code) = inner::from_txdata(spk, script_sig, witness)?;
        Ok(Interpreter {
            inner,
            stack,
            script_code,
            age,
            height,
            txtemplate,
        })
    }

    /// Same as [`Interpreter::iter`], but allows for a custom verification function.
    /// See [Self::iter_assume_sigs] for a simpler API without information about Prevouts
    /// but skips the signature verification
    pub fn iter_custom<'iter>(
        &'iter self,
        verify_sig: Box<dyn FnMut(&KeySigPair) -> bool + 'iter>,
    ) -> Iter<'txin, 'iter> {
        Iter {
            verify_sig: verify_sig,
            public_key: if let inner::Inner::PublicKey(ref pk, _) = self.inner {
                Some(pk)
            } else {
                None
            },
            state: if let inner::Inner::Script(ref script, _) = self.inner {
                vec![NodeEvaluationState {
                    node: script,
                    n_evaluated: 0,
                    n_satisfied: 0,
                }]
            } else {
                vec![]
            },
            // Cloning the references to elements of stack should be fine as it allows
            // call interpreter.iter() without mutating interpreter
            stack: self.stack.clone(),
            age: self.age,
            height: self.height,
            has_errored: false,
            txtemplate: &self.txtemplate,
        }
    }

    /// Verify a signature for a given transaction and prevout information
    /// This is a low level API, [`Interpreter::iter`] or [`Interpreter::iter_assume_sig`]
    /// should satisfy most use-cases.
    /// Returns false if
    /// - the signature verification fails
    /// - the input index is out of range
    /// - Insufficient sighash information is present
    /// - sighash single without corresponding output
    // TODO: Create a good first isse to change this to error
    pub fn verify_sig<C: secp256k1::Verification>(
        &self,
        secp: &secp256k1::Secp256k1<C>,
        tx: &bitcoin::Transaction,
        input_idx: usize,
        prevouts: &sighash::Prevouts,
        sig: &KeySigPair,
    ) -> bool {
        fn get_prevout<'u>(
            prevouts: &sighash::Prevouts<'u>,
            input_index: usize,
        ) -> Option<&'u bitcoin::TxOut> {
            match prevouts {
                sighash::Prevouts::One(index, prevout) => {
                    if input_index == *index {
                        Some(prevout)
                    } else {
                        None
                    }
                }
                sighash::Prevouts::All(prevouts) => prevouts.get(input_index),
            }
        }
        let mut cache = bitcoin::util::sighash::SigHashCache::new(tx);
        match sig {
            KeySigPair::Ecdsa(key, ecdsa_sig) => {
                let script_pubkey = self.script_code.as_ref().expect("Legacy have script code");
                let sighash = if self.is_legacy() {
                    let sighash_u32 = ecdsa_sig.hash_ty.as_u32();
                    cache.legacy_signature_hash(input_idx, &script_pubkey, sighash_u32)
                } else if self.is_segwit_v0() {
                    let amt = match get_prevout(prevouts, input_idx) {
                        Some(txout) => txout.value,
                        None => return false,
                    };
                    cache.segwit_signature_hash(input_idx, &script_pubkey, amt, ecdsa_sig.hash_ty)
                } else {
                    // taproot(or future) signatures in segwitv0 context
                    return false;
                };
                let msg =
                    sighash.map(|hash| secp256k1::Message::from_slice(&hash).expect("32 byte"));
                let success =
                    msg.map(|msg| secp.verify_ecdsa(&msg, &ecdsa_sig.sig, &key.inner).is_ok());
                success.unwrap_or(false) // unwrap_or checks for errors, while success would have checksig results
            }
            KeySigPair::Schnorr(xpk, schnorr_sig) => {
                let sighash_msg = if self.is_taproot_v1_key_spend() {
                    cache.taproot_key_spend_signature_hash(input_idx, prevouts, schnorr_sig.hash_ty)
                } else if self.is_taproot_v1_script_spend() {
                    let tap_script = self.script_code.as_ref().expect(
                        "Internal Hack: Saving leaf script instead\
                        of script code for script spend",
                    );
                    let leaf_hash = taproot::TapLeafHash::from_script(
                        &tap_script,
                        taproot::LeafVersion::TapScript,
                    );
                    cache.taproot_script_spend_signature_hash(
                        input_idx,
                        prevouts,
                        leaf_hash,
                        schnorr_sig.hash_ty,
                    )
                } else {
                    // schnorr sigs in ecdsa descriptors
                    return false;
                };
                let msg =
                    sighash_msg.map(|hash| secp256k1::Message::from_slice(&hash).expect("32 byte"));
                let success =
                    msg.map(|msg| secp.verify_schnorr(&schnorr_sig.sig, &msg, &xpk).is_ok());
                success.unwrap_or(false) // unwrap_or_default checks for errors, while success would have checksig results
            }
        }
    }

    /// Creates an iterator over the satisfied spending conditions
    ///
    /// Returns all satisfied constraints, even if they were redundant (i.e. did
    /// not contribute to the script being satisfied). For example, if a signature
    /// were provided for an `and_b(Pk,false)` fragment, that signature will be
    /// returned, even though the entire and_b must have failed and must not have
    /// been used.
    ///
    /// In case the script is actually dissatisfied, this may return several values
    /// before ultimately returning an error.
    ///
    /// Not all fields are used by legacy/segwitv0 descriptors; if you are sure this is a legacy
    /// spend (you can check with the `is_legacy\is_segwitv0` method) you can provide dummy data for
    /// the amount/prevouts.
    /// - For legacy outputs, no information about prevouts is required
    /// - For segwitv0 outputs, prevout at corresponding index with correct amount must be provided
    /// - For taproot outputs, information about all prevouts must be supplied
    pub fn iter<'iter, C: secp256k1::Verification>(
        &'iter self,
        secp: &'iter secp256k1::Secp256k1<C>,
        tx: &'txin bitcoin::Transaction,
        input_idx: usize,
        prevouts: &'iter sighash::Prevouts, // actually a 'prevouts, but 'prevouts: 'iter
    ) -> Iter<'txin, 'iter> {
        self.iter_custom(Box::new(move |sig| {
            self.verify_sig(secp, tx, input_idx, prevouts, sig)
        }))
    }

    /// Creates an iterator over the satisfied spending conditions without checking signatures
    pub fn iter_assume_sigs<'iter>(&'iter self) -> Iter<'txin, 'iter> {
        self.iter_custom(Box::new(|_| true))
    }

    /// Outputs a "descriptor" string which reproduces the spent coins
    ///
    /// This may not represent the original descriptor used to produce the transaction,
    /// since it cannot distinguish between sorted and unsorted multisigs (and anyway
    /// it can only see the final keys, keyorigin info is lost in serializing to Bitcoin).
    ///
    /// If you are using the interpreter as a sanity check on a transaction,
    /// it is worthwhile to try to parse this as a descriptor using `from_str`
    /// which will check standardness and consensus limits, which the interpreter
    /// does not do on its own. Or use the `inferred_descriptor` method which
    /// does this for you.
    pub fn inferred_descriptor_string(&self) -> String {
        match self.inner {
            inner::Inner::PublicKey(ref pk, inner::PubkeyType::Pk) => format!("pk({})", pk),
            inner::Inner::PublicKey(ref pk, inner::PubkeyType::Pkh) => format!("pkh({})", pk),
            inner::Inner::PublicKey(ref pk, inner::PubkeyType::Wpkh) => format!("wpkh({})", pk),
            inner::Inner::PublicKey(ref pk, inner::PubkeyType::ShWpkh) => {
                format!("sh(wpkh({}))", pk)
            }
            inner::Inner::PublicKey(ref pk, inner::PubkeyType::Tr) => {
                // In tr descriptors, normally the internal key is represented inside the tr part
                // But there is no way to infer the internal key from output descriptor status
                // instead we infer a rawtr.
                // Note that rawtr is parsing is currently not supported.
                format!("rawtr_not_supported_yet({})", pk)
            }
            inner::Inner::Script(ref ms, inner::ScriptType::Bare) => format!("{}", ms),
            inner::Inner::Script(ref ms, inner::ScriptType::Sh) => format!("sh({})", ms),
            inner::Inner::Script(ref ms, inner::ScriptType::Wsh) => format!("wsh({})", ms),
            inner::Inner::Script(ref ms, inner::ScriptType::ShWsh) => format!("sh(wsh({}))", ms),
            inner::Inner::Script(ref ms, inner::ScriptType::Tr) => {
                // Hidden paths are still under discussion, once the spec is finalized, we can support
                // rawnode and raw leaf.
                format!("tr(hidden_paths_not_yet_supported,{})", ms)
            }
        }
    }

    /// Whether this is a pre-segwit spend
    pub fn is_legacy(&self) -> bool {
        match self.inner {
            inner::Inner::PublicKey(_, inner::PubkeyType::Pk) => true,
            inner::Inner::PublicKey(_, inner::PubkeyType::Pkh) => true,
            inner::Inner::PublicKey(_, inner::PubkeyType::Wpkh) => false,
            inner::Inner::PublicKey(_, inner::PubkeyType::ShWpkh) => false, // lol "sorta"
            inner::Inner::PublicKey(_, inner::PubkeyType::Tr) => false,     // lol "sorta"
            inner::Inner::Script(_, inner::ScriptType::Bare) => false,
            inner::Inner::Script(_, inner::ScriptType::Sh) => true,
            inner::Inner::Script(_, inner::ScriptType::Wsh) => false,
            inner::Inner::Script(_, inner::ScriptType::ShWsh) => false, // lol "sorta"
            inner::Inner::Script(_, inner::ScriptType::Tr) => true,
        }
    }

    /// Whether this is a segwit spend
    pub fn is_segwit_v0(&self) -> bool {
        match self.inner {
            inner::Inner::PublicKey(_, inner::PubkeyType::Pk) => false,
            inner::Inner::PublicKey(_, inner::PubkeyType::Pkh) => false,
            inner::Inner::PublicKey(_, inner::PubkeyType::Wpkh) => true,
            inner::Inner::PublicKey(_, inner::PubkeyType::ShWpkh) => true, // lol "sorta"
            inner::Inner::PublicKey(_, inner::PubkeyType::Tr) => false,
            inner::Inner::Script(_, inner::ScriptType::Bare) => false,
            inner::Inner::Script(_, inner::ScriptType::Sh) => false,
            inner::Inner::Script(_, inner::ScriptType::Wsh) => true,
            inner::Inner::Script(_, inner::ScriptType::ShWsh) => true, // lol "sorta"
            inner::Inner::Script(_, inner::ScriptType::Tr) => false,
        }
    }

    /// Whether this is a taproot key spend
    pub fn is_taproot_v1_key_spend(&self) -> bool {
        match self.inner {
            inner::Inner::PublicKey(_, inner::PubkeyType::Pk) => false,
            inner::Inner::PublicKey(_, inner::PubkeyType::Pkh) => false,
            inner::Inner::PublicKey(_, inner::PubkeyType::Wpkh) => false,
            inner::Inner::PublicKey(_, inner::PubkeyType::ShWpkh) => false,
            inner::Inner::PublicKey(_, inner::PubkeyType::Tr) => true,
            inner::Inner::Script(_, inner::ScriptType::Bare) => false,
            inner::Inner::Script(_, inner::ScriptType::Sh) => false,
            inner::Inner::Script(_, inner::ScriptType::Wsh) => false,
            inner::Inner::Script(_, inner::ScriptType::ShWsh) => false,
            inner::Inner::Script(_, inner::ScriptType::Tr) => false,
        }
    }

    /// Whether this is a taproot script spend
    pub fn is_taproot_v1_script_spend(&self) -> bool {
        match self.inner {
            inner::Inner::PublicKey(_, inner::PubkeyType::Pk) => false,
            inner::Inner::PublicKey(_, inner::PubkeyType::Pkh) => false,
            inner::Inner::PublicKey(_, inner::PubkeyType::Wpkh) => false,
            inner::Inner::PublicKey(_, inner::PubkeyType::ShWpkh) => false,
            inner::Inner::PublicKey(_, inner::PubkeyType::Tr) => false,
            inner::Inner::Script(_, inner::ScriptType::Bare) => false,
            inner::Inner::Script(_, inner::ScriptType::Sh) => false,
            inner::Inner::Script(_, inner::ScriptType::Wsh) => false,
            inner::Inner::Script(_, inner::ScriptType::ShWsh) => false,
            inner::Inner::Script(_, inner::ScriptType::Tr) => true,
        }
    }

    /// Outputs a "descriptor" which reproduces the spent coins
    ///
    /// This may not represent the original descriptor used to produce the transaction,
    /// since it cannot distinguish between sorted and unsorted multisigs (and anyway
    /// it can only see the final keys, keyorigin info is lost in serializing to Bitcoin).
    /// x-only keys are translated to [`bitcoin::PublicKey`] with 0x02 prefix.
    pub fn inferred_descriptor(&self) -> Result<Descriptor<bitcoin::PublicKey>, ::Error> {
        Descriptor::from_str(&self.inferred_descriptor_string())
    }
<<<<<<< HEAD
=======

    /// Returns a sighash over the entire transaction which can be used to verify signatures
    /// in the descriptor
    ///
    /// Not all fields are used by legacy descriptors; if you are sure this is a legacy
    /// spend (you can check with the `is_legacy` method) you can provide dummy data for
    /// the amount.
    pub fn sighash_message(
        &self,
        unsigned_tx: &bitcoin::Transaction,
        input_idx: usize,
        amount: u64,
        sighash_type: bitcoin::EcdsaSigHashType,
    ) -> Result<secp256k1::Message, Error> {
        let mut cache = sighash::SigHashCache::new(unsigned_tx);
        let hash = if self.is_legacy() {
            cache.legacy_signature_hash(input_idx, &self.script_code, sighash_type.as_u32())?
        } else {
            cache.segwit_signature_hash(input_idx, &self.script_code, amount, sighash_type)?
        };

        Ok(secp256k1::Message::from_slice(&hash[..])
            .expect("cryptographically unreachable for this to fail"))
    }

    /// Returns a closure which can be given to the `iter` method to check all signatures
    pub fn sighash_verify<'a, C: secp256k1::Verification>(
        &self,
        secp: &'a secp256k1::Secp256k1<C>,
        unsigned_tx: &'a bitcoin::Transaction,
        input_idx: usize,
        amount: u64,
    ) -> Result<impl Fn(&bitcoin::PublicKey, bitcoin::EcdsaSig) -> bool + 'a, Error> {
        // Precompute all sighash types because the borrowck doesn't like us
        // pulling self into the closure
        let sighashes = [
            self.sighash_message(
                unsigned_tx,
                input_idx,
                amount,
                bitcoin::EcdsaSigHashType::All,
            )?,
            self.sighash_message(
                unsigned_tx,
                input_idx,
                amount,
                bitcoin::EcdsaSigHashType::None,
            )?,
            self.sighash_message(
                unsigned_tx,
                input_idx,
                amount,
                bitcoin::EcdsaSigHashType::Single,
            )?,
            self.sighash_message(
                unsigned_tx,
                input_idx,
                amount,
                bitcoin::EcdsaSigHashType::AllPlusAnyoneCanPay,
            )?,
            self.sighash_message(
                unsigned_tx,
                input_idx,
                amount,
                bitcoin::EcdsaSigHashType::NonePlusAnyoneCanPay,
            )?,
            self.sighash_message(
                unsigned_tx,
                input_idx,
                amount,
                bitcoin::EcdsaSigHashType::SinglePlusAnyoneCanPay,
            )?,
        ];

        Ok(
            move |pk: &bitcoin::PublicKey, ecdsa_sig: bitcoin::EcdsaSig| {
                // This is an awkward way to do this lookup, but it lets us do exhaustiveness
                // checking in case future rust-bitcoin versions add new sighash types
                let sighash = match ecdsa_sig.hash_ty {
                    bitcoin::EcdsaSigHashType::All => sighashes[0],
                    bitcoin::EcdsaSigHashType::None => sighashes[1],
                    bitcoin::EcdsaSigHashType::Single => sighashes[2],
                    bitcoin::EcdsaSigHashType::AllPlusAnyoneCanPay => sighashes[3],
                    bitcoin::EcdsaSigHashType::NonePlusAnyoneCanPay => sighashes[4],
                    bitcoin::EcdsaSigHashType::SinglePlusAnyoneCanPay => sighashes[5],
                };
                secp.verify_ecdsa(&sighash, &ecdsa_sig.sig, &pk.inner)
                    .is_ok()
            },
        )
    }
>>>>>>> d8a991ae
}

/// Type of HashLock used for SatisfiedConstraint structure
#[derive(Copy, Clone, Debug, Eq, PartialEq)]
pub enum HashLockType {
    ///SHA 256 hashlock
    Sha256(sha256::Hash),
    ///Hash 256 hashlock
    Hash256(sha256d::Hash),
    ///Hash160 hashlock
    Hash160(hash160::Hash),
    ///Ripemd160 hashlock
    Ripemd160(ripemd160::Hash),
}

/// A satisfied Miniscript condition (Signature, Hashlock, Timelock)
/// 'intp represents the lifetime of descriptor and `stack represents
/// the lifetime of witness
#[derive(Copy, Clone, Debug, Eq, PartialEq)]
pub enum SatisfiedConstraint {
    ///Public key and corresponding signature
    PublicKey {
        /// KeySig pair
        key_sig: KeySigPair,
    },
    ///PublicKeyHash, corresponding pubkey and signature
    PublicKeyHash {
        /// The pubkey hash
        keyhash: hash160::Hash,
        /// public key and signature
        key_sig: KeySigPair,
    },
    ///Hashlock and preimage for SHA256
    HashLock {
        /// The type of Hashlock
        hash: HashLockType,
        /// The preimage used for satisfaction
        preimage: [u8; 32],
    },
    ///Relative Timelock for CSV.
    RelativeTimeLock {
        /// The value of RelativeTimelock
        time: u32,
    },
    ///Absolute Timelock for CLTV.
    AbsoluteTimeLock {
        /// The value of Absolute timelock
        time: u32,
    },
    /// Check Template Verify Covenant
    TxTemplate {
        /// The hash value of the transaction
        hash: &'intp sha256::Hash,
    },
}

///This is used by the interpreter to know which evaluation state a AstemElem is.
///This is required because whenever a same node(for eg. OrB) appears on the stack, we don't
///know if the left child has been evaluated or not. And based on the result on
///the top of the stack, we need to decide whether to execute right child or not.
///This is also useful for wrappers and thresholds which push a value on the stack
///depending on evaluation of the children.
struct NodeEvaluationState<'intp> {
    ///The node which is being evaluated
    node: &'intp Miniscript<BitcoinKey, NoChecks>,
    ///number of children evaluated
    n_evaluated: usize,
    ///number of children satisfied
    n_satisfied: usize,
}

/// Iterator over all the constraints satisfied by a completed scriptPubKey
/// and witness stack
///
/// Returns all satisfied constraints, even if they were redundant (i.e. did
/// not contribute to the script being satisfied). For example, if a signature
/// were provided for an `and_b(Pk,false)` fragment, that signature will be
/// returned, even though the entire and_b must have failed and must not have
/// been used.
///
/// In case the script is actually dissatisfied, this may return several values
/// before ultimately returning an error.
pub struct Iter<'intp, 'txin: 'intp> {
    verify_sig: Box<dyn FnMut(&KeySigPair) -> bool + 'intp>,
    public_key: Option<&'intp BitcoinKey>,
    state: Vec<NodeEvaluationState<'intp>>,
    stack: Stack<'txin>,
    age: u32,
    height: u32,
    has_errored: bool,
    txtemplate: &'intp sha256::Hash,
}

///Iterator for Iter
impl<'intp, 'txin: 'intp> Iterator for Iter<'intp, 'txin>
where
    NoChecks: ScriptContext,
{
    type Item = Result<SatisfiedConstraint, Error>;

    fn next(&mut self) -> Option<Self::Item> {
        if self.has_errored {
            // Stop yielding values after the first error
            None
        } else {
            let res = self.iter_next();
            if let Some(Err(_)) = res {
                self.has_errored = true;
            }
            res
        }
    }
}

impl<'intp, 'txin: 'intp> Iter<'intp, 'txin>
where
    NoChecks: ScriptContext,
{
    /// Helper function to push a NodeEvaluationState on state stack
    fn push_evaluation_state(
        &mut self,
        node: &'intp Miniscript<BitcoinKey, NoChecks>,
        n_evaluated: usize,
        n_satisfied: usize,
    ) -> () {
        self.state.push(NodeEvaluationState {
            node,
            n_evaluated,
            n_satisfied,
        })
    }

    /// Helper function to step the iterator
    fn iter_next(&mut self) -> Option<Result<SatisfiedConstraint, Error>> {
        while let Some(node_state) = self.state.pop() {
            //non-empty stack
            match node_state.node.node {
                Terminal::True => {
                    debug_assert_eq!(node_state.n_evaluated, 0);
                    debug_assert_eq!(node_state.n_satisfied, 0);
                    self.stack.push(stack::Element::Satisfied);
                }
                Terminal::False => {
                    debug_assert_eq!(node_state.n_evaluated, 0);
                    debug_assert_eq!(node_state.n_satisfied, 0);
                    self.stack.push(stack::Element::Dissatisfied);
                }
                Terminal::PkK(ref pk) => {
                    debug_assert_eq!(node_state.n_evaluated, 0);
                    debug_assert_eq!(node_state.n_satisfied, 0);
                    let res = self.stack.evaluate_pk(&mut self.verify_sig, pk);
                    if res.is_some() {
                        return res;
                    }
                }
                Terminal::PkH(ref pkh) => {
                    debug_assert_eq!(node_state.n_evaluated, 0);
                    debug_assert_eq!(node_state.n_satisfied, 0);
                    let res = self.stack.evaluate_pkh(&mut self.verify_sig, pkh);
                    if res.is_some() {
                        return res;
                    }
                }
                Terminal::After(ref n) => {
                    debug_assert_eq!(node_state.n_evaluated, 0);
                    debug_assert_eq!(node_state.n_satisfied, 0);
                    let res = self.stack.evaluate_after(n, self.age);
                    if res.is_some() {
                        return res;
                    }
                }
                Terminal::Older(ref n) => {
                    debug_assert_eq!(node_state.n_evaluated, 0);
                    debug_assert_eq!(node_state.n_satisfied, 0);
                    let res = self.stack.evaluate_older(n, self.height);
                    if res.is_some() {
                        return res;
                    }
                }
                Terminal::Sha256(ref hash) => {
                    debug_assert_eq!(node_state.n_evaluated, 0);
                    debug_assert_eq!(node_state.n_satisfied, 0);
                    let res = self.stack.evaluate_sha256(hash);
                    if res.is_some() {
                        return res;
                    }
                }
                Terminal::Hash256(ref hash) => {
                    debug_assert_eq!(node_state.n_evaluated, 0);
                    debug_assert_eq!(node_state.n_satisfied, 0);
                    let res = self.stack.evaluate_hash256(hash);
                    if res.is_some() {
                        return res;
                    }
                }
                Terminal::Hash160(ref hash) => {
                    debug_assert_eq!(node_state.n_evaluated, 0);
                    debug_assert_eq!(node_state.n_satisfied, 0);
                    let res = self.stack.evaluate_hash160(hash);
                    if res.is_some() {
                        return res;
                    }
                }
                Terminal::Ripemd160(ref hash) => {
                    debug_assert_eq!(node_state.n_evaluated, 0);
                    debug_assert_eq!(node_state.n_satisfied, 0);
                    let res = self.stack.evaluate_ripemd160(hash);
                    if res.is_some() {
                        return res;
                    }
                }
                Terminal::Alt(ref sub) | Terminal::Swap(ref sub) | Terminal::Check(ref sub) => {
                    debug_assert_eq!(node_state.n_evaluated, 0);
                    debug_assert_eq!(node_state.n_satisfied, 0);
                    self.push_evaluation_state(sub, 0, 0);
                }
                Terminal::DupIf(ref sub) if node_state.n_evaluated == 0 => match self.stack.pop() {
                    Some(stack::Element::Dissatisfied) => {
                        self.stack.push(stack::Element::Dissatisfied);
                    }
                    Some(stack::Element::Satisfied) => {
                        self.push_evaluation_state(node_state.node, 1, 1);
                        self.push_evaluation_state(sub, 0, 0);
                    }
                    Some(stack::Element::Push(_v)) => {
                        return Some(Err(Error::UnexpectedStackElementPush))
                    }
                    None => return Some(Err(Error::UnexpectedStackEnd)),
                },
                Terminal::DupIf(ref _sub) if node_state.n_evaluated == 1 => {
                    self.stack.push(stack::Element::Satisfied);
                }
                Terminal::ZeroNotEqual(ref sub) | Terminal::Verify(ref sub)
                    if node_state.n_evaluated == 0 =>
                {
                    self.push_evaluation_state(node_state.node, 1, 0);
                    self.push_evaluation_state(sub, 0, 0);
                }
                Terminal::Verify(ref _sub) if node_state.n_evaluated == 1 => {
                    match self.stack.pop() {
                        Some(stack::Element::Satisfied) => (),
                        Some(_) => return Some(Err(Error::VerifyFailed)),
                        None => return Some(Err(Error::UnexpectedStackEnd)),
                    }
                }
                Terminal::ZeroNotEqual(ref _sub) if node_state.n_evaluated == 1 => {
                    match self.stack.pop() {
                        Some(stack::Element::Dissatisfied) => {
                            self.stack.push(stack::Element::Dissatisfied)
                        }
                        Some(_) => self.stack.push(stack::Element::Satisfied),
                        None => return Some(Err(Error::UnexpectedStackEnd)),
                    }
                }
                Terminal::NonZero(ref sub) => {
                    debug_assert_eq!(node_state.n_evaluated, 0);
                    debug_assert_eq!(node_state.n_satisfied, 0);
                    match self.stack.last() {
                        Some(&stack::Element::Dissatisfied) => (),
                        Some(_) => self.push_evaluation_state(sub, 0, 0),
                        None => return Some(Err(Error::UnexpectedStackEnd)),
                    }
                }
                Terminal::AndV(ref left, ref right) => {
                    debug_assert_eq!(node_state.n_evaluated, 0);
                    debug_assert_eq!(node_state.n_satisfied, 0);
                    self.push_evaluation_state(right, 0, 0);
                    self.push_evaluation_state(left, 0, 0);
                }
                Terminal::OrB(ref left, ref _right) | Terminal::AndB(ref left, ref _right)
                    if node_state.n_evaluated == 0 =>
                {
                    self.push_evaluation_state(node_state.node, 1, 0);
                    self.push_evaluation_state(left, 0, 0);
                }
                Terminal::OrB(ref _left, ref right) | Terminal::AndB(ref _left, ref right)
                    if node_state.n_evaluated == 1 =>
                {
                    match self.stack.pop() {
                        Some(stack::Element::Dissatisfied) => {
                            self.push_evaluation_state(node_state.node, 2, 0);
                            self.push_evaluation_state(right, 0, 0);
                        }
                        Some(stack::Element::Satisfied) => {
                            self.push_evaluation_state(node_state.node, 2, 1);
                            self.push_evaluation_state(right, 0, 0);
                        }
                        Some(stack::Element::Push(_v)) => {
                            return Some(Err(Error::UnexpectedStackElementPush))
                        }
                        None => return Some(Err(Error::UnexpectedStackEnd)),
                    }
                }
                Terminal::AndB(ref _left, ref _right) if node_state.n_evaluated == 2 => {
                    match self.stack.pop() {
                        Some(stack::Element::Satisfied) if node_state.n_satisfied == 1 => {
                            self.stack.push(stack::Element::Satisfied)
                        }
                        Some(_) => self.stack.push(stack::Element::Dissatisfied),
                        None => return Some(Err(Error::UnexpectedStackEnd)),
                    }
                }
                Terminal::AndOr(ref left, ref _right, _)
                | Terminal::OrC(ref left, ref _right)
                | Terminal::OrD(ref left, ref _right)
                    if node_state.n_evaluated == 0 =>
                {
                    self.push_evaluation_state(node_state.node, 1, 0);
                    self.push_evaluation_state(left, 0, 0);
                }
                Terminal::OrB(ref _left, ref _right) if node_state.n_evaluated == 2 => {
                    match self.stack.pop() {
                        Some(stack::Element::Dissatisfied) if node_state.n_satisfied == 0 => {
                            self.stack.push(stack::Element::Dissatisfied)
                        }
                        Some(_) => {
                            self.stack.push(stack::Element::Satisfied);
                        }
                        None => return Some(Err(Error::UnexpectedStackEnd)),
                    }
                }
                Terminal::OrC(ref _left, ref right) if node_state.n_evaluated == 1 => {
                    match self.stack.pop() {
                        Some(stack::Element::Satisfied) => (),
                        Some(stack::Element::Dissatisfied) => {
                            self.push_evaluation_state(right, 0, 0)
                        }
                        Some(stack::Element::Push(_v)) => {
                            return Some(Err(Error::UnexpectedStackElementPush))
                        }
                        None => return Some(Err(Error::UnexpectedStackEnd)),
                    }
                }
                Terminal::OrD(ref _left, ref right) if node_state.n_evaluated == 1 => {
                    match self.stack.pop() {
                        Some(stack::Element::Satisfied) => {
                            self.stack.push(stack::Element::Satisfied)
                        }
                        Some(stack::Element::Dissatisfied) => {
                            self.push_evaluation_state(right, 0, 0)
                        }
                        Some(stack::Element::Push(_v)) => {
                            return Some(Err(Error::UnexpectedStackElementPush))
                        }
                        None => return Some(Err(Error::UnexpectedStackEnd)),
                    }
                }
                Terminal::AndOr(_, ref left, ref right) | Terminal::OrI(ref left, ref right) => {
                    match self.stack.pop() {
                        Some(stack::Element::Satisfied) => self.push_evaluation_state(left, 0, 0),
                        Some(stack::Element::Dissatisfied) => {
                            self.push_evaluation_state(right, 0, 0)
                        }
                        Some(stack::Element::Push(_v)) => {
                            return Some(Err(Error::UnexpectedStackElementPush))
                        }
                        None => return Some(Err(Error::UnexpectedStackEnd)),
                    }
                }
                Terminal::Thresh(ref _k, ref subs) if node_state.n_evaluated == 0 => {
                    self.push_evaluation_state(node_state.node, 1, 0);
                    self.push_evaluation_state(&subs[0], 0, 0);
                }
                Terminal::Thresh(k, ref subs) if node_state.n_evaluated == subs.len() => {
                    match self.stack.pop() {
                        Some(stack::Element::Dissatisfied) if node_state.n_satisfied == k => {
                            self.stack.push(stack::Element::Satisfied)
                        }
                        Some(stack::Element::Satisfied) if node_state.n_satisfied == k - 1 => {
                            self.stack.push(stack::Element::Satisfied)
                        }
                        Some(stack::Element::Satisfied) | Some(stack::Element::Dissatisfied) => {
                            self.stack.push(stack::Element::Dissatisfied)
                        }
                        Some(stack::Element::Push(_v)) => {
                            return Some(Err(Error::UnexpectedStackElementPush))
                        }
                        None => return Some(Err(Error::UnexpectedStackEnd)),
                    }
                }
                Terminal::Thresh(ref _k, ref subs) if node_state.n_evaluated != 0 => {
                    match self.stack.pop() {
                        Some(stack::Element::Dissatisfied) => {
                            self.push_evaluation_state(
                                node_state.node,
                                node_state.n_evaluated + 1,
                                node_state.n_satisfied,
                            );
                            self.push_evaluation_state(&subs[node_state.n_evaluated], 0, 0);
                        }
                        Some(stack::Element::Satisfied) => {
                            self.push_evaluation_state(
                                node_state.node,
                                node_state.n_evaluated + 1,
                                node_state.n_satisfied + 1,
                            );
                            self.push_evaluation_state(&subs[node_state.n_evaluated], 0, 0);
                        }
                        Some(stack::Element::Push(_v)) => {
                            return Some(Err(Error::UnexpectedStackElementPush))
                        }
                        None => return Some(Err(Error::UnexpectedStackEnd)),
                    }
                }
                Terminal::Multi(ref k, ref subs) if node_state.n_evaluated == 0 => {
                    let len = self.stack.len();
                    if len < k + 1 {
                        return Some(Err(Error::InsufficientSignaturesMultiSig));
                    } else {
                        //Non-sat case. If the first sig is empty, others k elements must
                        //be empty.
                        match self.stack.last() {
                            Some(&stack::Element::Dissatisfied) => {
                                //Remove the extra zero from multi-sig check
                                let sigs = self.stack.split_off(len - (k + 1));
                                let nonsat = sigs
                                    .iter()
                                    .map(|sig| *sig == stack::Element::Dissatisfied)
                                    .filter(|empty| *empty)
                                    .count();
                                if nonsat == *k + 1 {
                                    self.stack.push(stack::Element::Dissatisfied);
                                } else {
                                    return Some(Err(Error::MissingExtraZeroMultiSig));
                                }
                            }
                            None => return Some(Err(Error::UnexpectedStackEnd)),
                            _ => {
                                match self
                                    .stack
                                    .evaluate_multi(&mut self.verify_sig, &subs[subs.len() - 1])
                                {
                                    Some(Ok(x)) => {
                                        self.push_evaluation_state(
                                            node_state.node,
                                            node_state.n_evaluated + 1,
                                            node_state.n_satisfied + 1,
                                        );
                                        return Some(Ok(x));
                                    }
                                    None => self.push_evaluation_state(
                                        node_state.node,
                                        node_state.n_evaluated + 1,
                                        node_state.n_satisfied,
                                    ),
                                    x => return x, //forward errors as is
                                }
                            }
                        }
                    }
                }
                Terminal::Multi(k, ref subs) => {
                    if node_state.n_satisfied == k {
                        //multi-sig bug: Pop extra 0
                        if let Some(stack::Element::Dissatisfied) = self.stack.pop() {
                            self.stack.push(stack::Element::Satisfied);
                        } else {
                            return Some(Err(Error::MissingExtraZeroMultiSig));
                        }
                    } else if node_state.n_evaluated == subs.len() {
                        return Some(Err(Error::MultiSigEvaluationError));
                    } else {
                        match self.stack.evaluate_multi(
                            &mut self.verify_sig,
                            &subs[subs.len() - node_state.n_evaluated - 1],
                        ) {
                            Some(Ok(x)) => {
                                self.push_evaluation_state(
                                    node_state.node,
                                    node_state.n_evaluated + 1,
                                    node_state.n_satisfied + 1,
                                );
                                return Some(Ok(x));
                            }
                            None => self.push_evaluation_state(
                                node_state.node,
                                node_state.n_evaluated + 1,
                                node_state.n_satisfied,
                            ),
                            x => return x, //forward errors as is
                        }
                    }
                }
                Terminal::TxTemplate(ref h) => {
                    debug_assert_eq!(node_state.n_evaluated, 0);
                    debug_assert_eq!(node_state.n_satisfied, 0);
                    let res = self.stack.evaluate_txtemplate(&h, &self.txtemplate);
                    if res.is_some() {
                        return res;
                    }
                }
                //All other match patterns should not be reached in any valid
                //type checked Miniscript
                _ => return Some(Err(Error::CouldNotEvaluate)),
            };
        }

        //state empty implies that either the execution has terminated or we have a
        //Pk based descriptor
        if let Some(pk) = self.public_key {
            if let Some(stack::Element::Push(sig)) = self.stack.pop() {
                if let Ok(key_sig) = verify_sersig(&mut self.verify_sig, &pk, &sig) {
                    //Signature check successful, set public_key to None to
                    //terminate the next() function in the subsequent call
                    self.public_key = None;
                    self.stack.push(stack::Element::Satisfied);
                    return Some(Ok(SatisfiedConstraint::PublicKey { key_sig }));
                } else {
                    return Some(Err(Error::PkEvaluationError(PkEvalErrInner::from(*pk))));
                }
            } else {
                return Some(Err(Error::UnexpectedStackEnd));
            }
        } else {
            //All the script has been executed.
            //Check that the stack must contain exactly 1 satisfied element
            if self.stack.pop() == Some(stack::Element::Satisfied) && self.stack.is_empty() {
                return None;
            } else {
                return Some(Err(Error::ScriptSatisfactionError));
            }
        }
    }
}

/// Helper function to verify serialized signature
fn verify_sersig<'txin>(
    verify_sig: &mut Box<dyn FnMut(&KeySigPair) -> bool + 'txin>,
    pk: &BitcoinKey,
    sigser: &[u8],
) -> Result<KeySigPair, Error> {
    match pk {
        BitcoinKey::Fullkey(pk) => {
            let ecdsa_sig = bitcoin::EcdsaSig::from_slice(sigser)?;
            let key_sig_pair = KeySigPair::Ecdsa(*pk, ecdsa_sig);
            if verify_sig(&key_sig_pair) {
                Ok(key_sig_pair)
            } else {
                Err(Error::InvalidEcdsaSignature(*pk))
            }
        }
        BitcoinKey::XOnlyPublicKey(x_only_pk) => {
            let schnorr_sig = bitcoin::SchnorrSig::from_slice(sigser)?;
            let key_sig_pair = KeySigPair::Schnorr(*x_only_pk, schnorr_sig);
            if verify_sig(&key_sig_pair) {
                Ok(key_sig_pair)
            } else {
                Err(Error::InvalidSchnorrSignature(*x_only_pk))
            }
        }
    }
}

#[cfg(test)]
mod tests {

    use super::*;
    use bitcoin;
    use bitcoin::hashes::{hash160, ripemd160, sha256, sha256d, Hash};
    use bitcoin::secp256k1::{self, Secp256k1, VerifyOnly};
    use miniscript::context::NoChecks;
    use Miniscript;
    use MiniscriptKey;
    use ToPublicKey;

    fn setup_keys_sigs(
        n: usize,
    ) -> (
        Vec<bitcoin::PublicKey>,
        Vec<Vec<u8>>,
        Vec<bitcoin::EcdsaSig>,
        secp256k1::Message,
        Secp256k1<VerifyOnly>,
    ) {
        let secp_sign = secp256k1::Secp256k1::signing_only();
        let secp_verify = secp256k1::Secp256k1::verification_only();
        let msg = secp256k1::Message::from_slice(&b"Yoda: btc, I trust. HODL I must!"[..])
            .expect("32 bytes");
        let mut pks = vec![];
        let mut ecdsa_sigs = vec![];
        let mut der_sigs = vec![];
        let mut sk = [0; 32];
        for i in 1..n + 1 {
            sk[0] = i as u8;
            sk[1] = (i >> 8) as u8;
            sk[2] = (i >> 16) as u8;

            let sk = secp256k1::SecretKey::from_slice(&sk[..]).expect("secret key");
            let pk = bitcoin::PublicKey {
                inner: secp256k1::PublicKey::from_secret_key(&secp_sign, &sk),
                compressed: true,
            };
            let sig = secp_sign.sign_ecdsa(&msg, &sk);
            ecdsa_sigs.push(bitcoin::EcdsaSig {
                sig,
                hash_ty: bitcoin::EcdsaSigHashType::All,
            });
            let mut sigser = sig.serialize_der().to_vec();
            sigser.push(0x01); // sighash_all
            pks.push(pk);
            der_sigs.push(sigser);
        }
        (pks, der_sigs, ecdsa_sigs, msg, secp_verify)
    }

    #[test]
    fn sat_constraints() {
<<<<<<< HEAD
        let (pks, der_sigs, ecdsa_sigs, sighash, secp) = setup_keys_sigs(10);
        let secp_ref = &secp;
        let vfyfn_ = |pksig: &KeySigPair| match pksig {
            KeySigPair::Ecdsa(pk, ecdsa_sig) => secp_ref
                .verify_ecdsa(&sighash, &ecdsa_sig.sig, &pk.inner)
                .is_ok(),
            KeySigPair::Schnorr(_xpk, _schnorr_sig) => {
                unreachable!("Schnorr sig not tested in this test")
            }
=======
        let (pks, der_sigs, secp_sigs, sighash, secp) = setup_keys_sigs(10);
        let vfyfn_ = |pk: &bitcoin::PublicKey, ecdsa_sig: bitcoin::EcdsaSig| {
            secp.verify_ecdsa(&sighash, &ecdsa_sig.sig, &pk.inner)
                .is_ok()
>>>>>>> d8a991ae
        };

        fn from_stack<'txin, 'elem>(
            verify_fn: Box<dyn FnMut(&KeySigPair) -> bool + 'elem>,
            stack: Stack<'txin>,
            ms: &'elem Miniscript<BitcoinKey, NoChecks>,
        ) -> Iter<'elem, 'txin> {
            Iter {
                verify_sig: verify_fn,
                stack: stack,
                public_key: None,
                state: vec![NodeEvaluationState {
                    node: &ms,
                    n_evaluated: 0,
                    n_satisfied: 0,
                }],
                age: 1002,
                height: 1002,
                has_errored: false,
            }
        }

        let pk = no_checks_ms(&format!("c:pk_k({})", pks[0]));
        let pkh = no_checks_ms(&format!("c:pk_h({})", pks[1].to_pubkeyhash()));
        //Time
        let after = no_checks_ms(&format!("after({})", 1000));
        let older = no_checks_ms(&format!("older({})", 1000));
        //Hashes
        let preimage = [0xab as u8; 32];
        let sha256_hash = sha256::Hash::hash(&preimage);
        let sha256 = no_checks_ms(&format!("sha256({})", sha256_hash));
        let sha256d_hash_rev = sha256d::Hash::hash(&preimage);
        let mut sha256d_hash_bytes = sha256d_hash_rev.clone().into_inner();
        sha256d_hash_bytes.reverse();
        let sha256d_hash = sha256d::Hash::from_inner(sha256d_hash_bytes);
        let hash256 = no_checks_ms(&format!("hash256({})", sha256d_hash));
        let hash160_hash = hash160::Hash::hash(&preimage);
        let hash160 = no_checks_ms(&format!("hash160({})", hash160_hash));
        let ripemd160_hash = ripemd160::Hash::hash(&preimage);
        let ripemd160 = no_checks_ms(&format!("ripemd160({})", ripemd160_hash));

        let stack = Stack::from(vec![stack::Element::Push(&der_sigs[0])]);
        let vfyfn = vfyfn_.clone(); // sigh rust 1.29...
        let constraints = from_stack(Box::new(vfyfn), stack, &pk);
        let pk_satisfied: Result<Vec<SatisfiedConstraint>, Error> = constraints.collect();
        assert_eq!(
            pk_satisfied.unwrap(),
            vec![SatisfiedConstraint::PublicKey {
                key_sig: KeySigPair::Ecdsa(pks[0], ecdsa_sigs[0])
            }]
        );

        //Check Pk failure with wrong signature
        let stack = Stack::from(vec![stack::Element::Dissatisfied]);
        let vfyfn = vfyfn_.clone(); // sigh rust 1.29...
        let constraints = from_stack(Box::new(vfyfn), stack, &pk);
        let pk_err: Result<Vec<SatisfiedConstraint>, Error> = constraints.collect();
        assert!(pk_err.is_err());

        //Check Pkh
        let pk_bytes = pks[1].to_public_key().to_bytes();
        let stack = Stack::from(vec![
            stack::Element::Push(&der_sigs[1]),
            stack::Element::Push(&pk_bytes),
        ]);
        let vfyfn = vfyfn_.clone(); // sigh rust 1.29...
        let constraints = from_stack(Box::new(vfyfn), stack, &pkh);
        let pkh_satisfied: Result<Vec<SatisfiedConstraint>, Error> = constraints.collect();
        assert_eq!(
            pkh_satisfied.unwrap(),
            vec![SatisfiedConstraint::PublicKeyHash {
                keyhash: pks[1].to_pubkeyhash(),
                key_sig: KeySigPair::Ecdsa(pks[1], ecdsa_sigs[1])
            }]
        );

        //Check After
        let stack = Stack::from(vec![]);
        let vfyfn = vfyfn_.clone(); // sigh rust 1.29...
        let constraints = from_stack(Box::new(vfyfn), stack, &after);
        let after_satisfied: Result<Vec<SatisfiedConstraint>, Error> = constraints.collect();
        assert_eq!(
            after_satisfied.unwrap(),
            vec![SatisfiedConstraint::AbsoluteTimeLock { time: 1000 }]
        );

        //Check Older
        let stack = Stack::from(vec![]);
        let vfyfn = vfyfn_.clone(); // sigh rust 1.29...
        let constraints = from_stack(Box::new(vfyfn), stack, &older);
        let older_satisfied: Result<Vec<SatisfiedConstraint>, Error> = constraints.collect();
        assert_eq!(
            older_satisfied.unwrap(),
            vec![SatisfiedConstraint::RelativeTimeLock { time: 1000 }]
        );

        //Check Sha256
        let stack = Stack::from(vec![stack::Element::Push(&preimage)]);
        let vfyfn = vfyfn_.clone(); // sigh rust 1.29...
        let constraints = from_stack(Box::new(vfyfn), stack, &sha256);
        let sah256_satisfied: Result<Vec<SatisfiedConstraint>, Error> = constraints.collect();
        assert_eq!(
            sah256_satisfied.unwrap(),
            vec![SatisfiedConstraint::HashLock {
                hash: HashLockType::Sha256(sha256_hash),
                preimage: preimage,
            }]
        );

        //Check Shad256
        let stack = Stack::from(vec![stack::Element::Push(&preimage)]);
        let vfyfn = vfyfn_.clone(); // sigh rust 1.29...
        let constraints = from_stack(Box::new(vfyfn), stack, &hash256);
        let sha256d_satisfied: Result<Vec<SatisfiedConstraint>, Error> = constraints.collect();
        assert_eq!(
            sha256d_satisfied.unwrap(),
            vec![SatisfiedConstraint::HashLock {
                hash: HashLockType::Hash256(sha256d_hash_rev),
                preimage: preimage,
            }]
        );

        //Check hash160
        let stack = Stack::from(vec![stack::Element::Push(&preimage)]);
        let vfyfn = vfyfn_.clone(); // sigh rust 1.29...
        let constraints = from_stack(Box::new(vfyfn), stack, &hash160);
        let hash160_satisfied: Result<Vec<SatisfiedConstraint>, Error> = constraints.collect();
        assert_eq!(
            hash160_satisfied.unwrap(),
            vec![SatisfiedConstraint::HashLock {
                hash: HashLockType::Hash160(hash160_hash),
                preimage: preimage,
            }]
        );

        //Check ripemd160
        let stack = Stack::from(vec![stack::Element::Push(&preimage)]);
        let vfyfn = vfyfn_.clone(); // sigh rust 1.29...
        let constraints = from_stack(Box::new(vfyfn), stack, &ripemd160);
        let ripemd160_satisfied: Result<Vec<SatisfiedConstraint>, Error> = constraints.collect();
        assert_eq!(
            ripemd160_satisfied.unwrap(),
            vec![SatisfiedConstraint::HashLock {
                hash: HashLockType::Ripemd160(ripemd160_hash),
                preimage: preimage
            }]
        );

        //Check AndV
        let pk_bytes = pks[1].to_public_key().to_bytes();
        let stack = Stack::from(vec![
            stack::Element::Push(&der_sigs[1]),
            stack::Element::Push(&pk_bytes),
            stack::Element::Push(&der_sigs[0]),
        ]);
        let elem = no_checks_ms(&format!(
            "and_v(vc:pk_k({}),c:pk_h({}))",
            pks[0],
            pks[1].to_pubkeyhash()
        ));
        let vfyfn = vfyfn_.clone(); // sigh rust 1.29...
        let constraints = from_stack(Box::new(vfyfn), stack, &elem);

        let and_v_satisfied: Result<Vec<SatisfiedConstraint>, Error> = constraints.collect();
        assert_eq!(
            and_v_satisfied.unwrap(),
            vec![
                SatisfiedConstraint::PublicKey {
                    key_sig: KeySigPair::Ecdsa(pks[0], ecdsa_sigs[0])
                },
                SatisfiedConstraint::PublicKeyHash {
                    keyhash: pks[1].to_pubkeyhash(),
                    key_sig: KeySigPair::Ecdsa(pks[1], ecdsa_sigs[1])
                }
            ]
        );

        //Check AndB
        let stack = Stack::from(vec![
            stack::Element::Push(&preimage),
            stack::Element::Push(&der_sigs[0]),
        ]);
        let elem = no_checks_ms(&format!(
            "and_b(c:pk_k({}),sjtv:sha256({}))",
            pks[0], sha256_hash
        ));
        let vfyfn = vfyfn_.clone(); // sigh rust 1.29...
        let constraints = from_stack(Box::new(vfyfn), stack, &elem);

        let and_b_satisfied: Result<Vec<SatisfiedConstraint>, Error> = constraints.collect();
        assert_eq!(
            and_b_satisfied.unwrap(),
            vec![
                SatisfiedConstraint::PublicKey {
                    key_sig: KeySigPair::Ecdsa(pks[0], ecdsa_sigs[0])
                },
                SatisfiedConstraint::HashLock {
                    hash: HashLockType::Sha256(sha256_hash),
                    preimage: preimage,
                }
            ]
        );

        //Check AndOr
        let stack = Stack::from(vec![
            stack::Element::Push(&preimage),
            stack::Element::Push(&der_sigs[0]),
        ]);
        let elem = no_checks_ms(&format!(
            "andor(c:pk_k({}),jtv:sha256({}),c:pk_h({}))",
            pks[0],
            sha256_hash,
            pks[1].to_pubkeyhash(),
        ));
        let vfyfn = vfyfn_.clone(); // sigh rust 1.29...
        let constraints = from_stack(Box::new(vfyfn), stack, &elem);

        let and_or_satisfied: Result<Vec<SatisfiedConstraint>, Error> = constraints.collect();
        assert_eq!(
            and_or_satisfied.unwrap(),
            vec![
                SatisfiedConstraint::PublicKey {
                    key_sig: KeySigPair::Ecdsa(pks[0], ecdsa_sigs[0])
                },
                SatisfiedConstraint::HashLock {
                    hash: HashLockType::Sha256(sha256_hash),
                    preimage: preimage,
                }
            ]
        );

        //AndOr second satisfaction path
        let pk_bytes = pks[1].to_public_key().to_bytes();
        let stack = Stack::from(vec![
            stack::Element::Push(&der_sigs[1]),
            stack::Element::Push(&pk_bytes),
            stack::Element::Dissatisfied,
        ]);
        let vfyfn = vfyfn_.clone(); // sigh rust 1.29...
        let constraints = from_stack(Box::new(vfyfn), stack, &elem);

        let and_or_satisfied: Result<Vec<SatisfiedConstraint>, Error> = constraints.collect();
        assert_eq!(
            and_or_satisfied.unwrap(),
            vec![SatisfiedConstraint::PublicKeyHash {
                keyhash: pks[1].to_pubkeyhash(),
                key_sig: KeySigPair::Ecdsa(pks[1], ecdsa_sigs[1])
            }]
        );

        //Check OrB
        let stack = Stack::from(vec![
            stack::Element::Push(&preimage),
            stack::Element::Dissatisfied,
        ]);
        let elem = no_checks_ms(&format!(
            "or_b(c:pk_k({}),sjtv:sha256({}))",
            pks[0], sha256_hash
        ));
        let vfyfn = vfyfn_.clone(); // sigh rust 1.29...
        let constraints = from_stack(Box::new(vfyfn), stack, &elem);

        let or_b_satisfied: Result<Vec<SatisfiedConstraint>, Error> = constraints.collect();
        assert_eq!(
            or_b_satisfied.unwrap(),
            vec![SatisfiedConstraint::HashLock {
                hash: HashLockType::Sha256(sha256_hash),
                preimage: preimage,
            }]
        );

        //Check OrD
        let stack = Stack::from(vec![stack::Element::Push(&der_sigs[0])]);
        let elem = no_checks_ms(&format!(
            "or_d(c:pk_k({}),jtv:sha256({}))",
            pks[0], sha256_hash
        ));
        let vfyfn = vfyfn_.clone(); // sigh rust 1.29...
        let constraints = from_stack(Box::new(vfyfn), stack, &elem);

        let or_d_satisfied: Result<Vec<SatisfiedConstraint>, Error> = constraints.collect();
        assert_eq!(
            or_d_satisfied.unwrap(),
            vec![SatisfiedConstraint::PublicKey {
                key_sig: KeySigPair::Ecdsa(pks[0], ecdsa_sigs[0])
            }]
        );

        //Check OrC
        let stack = Stack::from(vec![
            stack::Element::Push(&der_sigs[0]),
            stack::Element::Dissatisfied,
        ]);
        let elem = no_checks_ms(&format!(
            "t:or_c(jtv:sha256({}),vc:pk_k({}))",
            sha256_hash, pks[0]
        ));
        let vfyfn = vfyfn_.clone(); // sigh rust 1.29...
        let constraints = from_stack(Box::new(vfyfn), stack, &elem);

        let or_c_satisfied: Result<Vec<SatisfiedConstraint>, Error> = constraints.collect();
        assert_eq!(
            or_c_satisfied.unwrap(),
            vec![SatisfiedConstraint::PublicKey {
                key_sig: KeySigPair::Ecdsa(pks[0], ecdsa_sigs[0])
            }]
        );

        //Check OrI
        let stack = Stack::from(vec![
            stack::Element::Push(&der_sigs[0]),
            stack::Element::Dissatisfied,
        ]);
        let elem = no_checks_ms(&format!(
            "or_i(jtv:sha256({}),c:pk_k({}))",
            sha256_hash, pks[0]
        ));
        let vfyfn = vfyfn_.clone(); // sigh rust 1.29...
        let constraints = from_stack(Box::new(vfyfn), stack, &elem);

        let or_i_satisfied: Result<Vec<SatisfiedConstraint>, Error> = constraints.collect();
        assert_eq!(
            or_i_satisfied.unwrap(),
            vec![SatisfiedConstraint::PublicKey {
                key_sig: KeySigPair::Ecdsa(pks[0], ecdsa_sigs[0])
            }]
        );

        //Check Thres
        let stack = Stack::from(vec![
            stack::Element::Push(&der_sigs[0]),
            stack::Element::Push(&der_sigs[1]),
            stack::Element::Push(&der_sigs[2]),
            stack::Element::Dissatisfied,
            stack::Element::Dissatisfied,
        ]);
        let elem = no_checks_ms(&format!(
            "thresh(3,c:pk_k({}),sc:pk_k({}),sc:pk_k({}),sc:pk_k({}),sc:pk_k({}))",
            pks[4], pks[3], pks[2], pks[1], pks[0],
        ));
        let vfyfn = vfyfn_.clone(); // sigh rust 1.29...
        let constraints = from_stack(Box::new(vfyfn), stack, &elem);

        let thresh_satisfied: Result<Vec<SatisfiedConstraint>, Error> = constraints.collect();
        assert_eq!(
            thresh_satisfied.unwrap(),
            vec![
                SatisfiedConstraint::PublicKey {
                    key_sig: KeySigPair::Ecdsa(pks[2], ecdsa_sigs[2])
                },
                SatisfiedConstraint::PublicKey {
                    key_sig: KeySigPair::Ecdsa(pks[1], ecdsa_sigs[1])
                },
                SatisfiedConstraint::PublicKey {
                    key_sig: KeySigPair::Ecdsa(pks[0], ecdsa_sigs[0])
                }
            ]
        );

        // Check multi
        let stack = Stack::from(vec![
            stack::Element::Dissatisfied,
            stack::Element::Push(&der_sigs[2]),
            stack::Element::Push(&der_sigs[1]),
            stack::Element::Push(&der_sigs[0]),
        ]);
        let elem = no_checks_ms(&format!(
            "multi(3,{},{},{},{},{})",
            pks[4], pks[3], pks[2], pks[1], pks[0],
        ));
        let vfyfn = vfyfn_.clone(); // sigh rust 1.29...
        let constraints = from_stack(Box::new(vfyfn), stack, &elem);

        let multi_satisfied: Result<Vec<SatisfiedConstraint>, Error> = constraints.collect();
        assert_eq!(
            multi_satisfied.unwrap(),
            vec![
                SatisfiedConstraint::PublicKey {
                    key_sig: KeySigPair::Ecdsa(pks[0], ecdsa_sigs[0])
                },
                SatisfiedConstraint::PublicKey {
                    key_sig: KeySigPair::Ecdsa(pks[1], ecdsa_sigs[1])
                },
                SatisfiedConstraint::PublicKey {
                    key_sig: KeySigPair::Ecdsa(pks[2], ecdsa_sigs[2])
                },
            ]
        );

        // Error multi: Invalid order of sigs
        let stack = Stack::from(vec![
            stack::Element::Dissatisfied,
            stack::Element::Push(&der_sigs[0]),
            stack::Element::Push(&der_sigs[2]),
            stack::Element::Push(&der_sigs[1]),
        ]);
        let elem = no_checks_ms(&format!(
            "multi(3,{},{},{},{},{})",
            pks[4], pks[3], pks[2], pks[1], pks[0],
        ));
        let vfyfn = vfyfn_.clone(); // sigh rust 1.29...
        let constraints = from_stack(Box::new(vfyfn), stack, &elem);

        let multi_error: Result<Vec<SatisfiedConstraint>, Error> = constraints.collect();
        assert!(multi_error.is_err());
    }

    // By design there is no support for parse a miniscript with BitcoinKey
    // because it does not implement FromStr
    fn no_checks_ms(ms: &str) -> Miniscript<BitcoinKey, NoChecks> {
        let elem: Miniscript<bitcoin::PublicKey, NoChecks> =
            Miniscript::from_str_insane(ms).unwrap();
        inner::pre_taproot_to_no_checks(&elem)
    }
}<|MERGE_RESOLUTION|>--- conflicted
+++ resolved
@@ -20,7 +20,9 @@
 //!
 
 use bitcoin::blockdata::witness::Witness;
+use bitcoin::TxOut;
 use bitcoin::util::{sighash, taproot};
+use std::borrow::Borrow;
 use std::fmt;
 use std::str::FromStr;
 
@@ -228,27 +230,27 @@
     /// - Insufficient sighash information is present
     /// - sighash single without corresponding output
     // TODO: Create a good first isse to change this to error
-    pub fn verify_sig<C: secp256k1::Verification>(
+    pub fn verify_sig<C: secp256k1::Verification, T: Borrow<TxOut>>(
         &self,
         secp: &secp256k1::Secp256k1<C>,
         tx: &bitcoin::Transaction,
         input_idx: usize,
-        prevouts: &sighash::Prevouts,
+        prevouts: &sighash::Prevouts<T>,
         sig: &KeySigPair,
     ) -> bool {
-        fn get_prevout<'u>(
-            prevouts: &sighash::Prevouts<'u>,
+        fn get_prevout<'u, T: Borrow<TxOut>>(
+            prevouts: &'u sighash::Prevouts<'u, T>,
             input_index: usize,
         ) -> Option<&'u bitcoin::TxOut> {
             match prevouts {
                 sighash::Prevouts::One(index, prevout) => {
                     if input_index == *index {
-                        Some(prevout)
+                        Some(prevout.borrow())
                     } else {
                         None
                     }
                 }
-                sighash::Prevouts::All(prevouts) => prevouts.get(input_index),
+                sighash::Prevouts::All(prevouts) => prevouts.get(input_index).map(|p| p.borrow()),
             }
         }
         let mut cache = bitcoin::util::sighash::SigHashCache::new(tx);
@@ -322,12 +324,12 @@
     /// - For legacy outputs, no information about prevouts is required
     /// - For segwitv0 outputs, prevout at corresponding index with correct amount must be provided
     /// - For taproot outputs, information about all prevouts must be supplied
-    pub fn iter<'iter, C: secp256k1::Verification>(
+    pub fn iter<'iter, C: secp256k1::Verification, T: Borrow<TxOut>>(
         &'iter self,
         secp: &'iter secp256k1::Secp256k1<C>,
         tx: &'txin bitcoin::Transaction,
         input_idx: usize,
-        prevouts: &'iter sighash::Prevouts, // actually a 'prevouts, but 'prevouts: 'iter
+        prevouts: &'iter sighash::Prevouts<'iter, T>, // actually a 'prevouts, but 'prevouts: 'iter
     ) -> Iter<'txin, 'iter> {
         self.iter_custom(Box::new(move |sig| {
             self.verify_sig(secp, tx, input_idx, prevouts, sig)
@@ -450,100 +452,6 @@
     pub fn inferred_descriptor(&self) -> Result<Descriptor<bitcoin::PublicKey>, ::Error> {
         Descriptor::from_str(&self.inferred_descriptor_string())
     }
-<<<<<<< HEAD
-=======
-
-    /// Returns a sighash over the entire transaction which can be used to verify signatures
-    /// in the descriptor
-    ///
-    /// Not all fields are used by legacy descriptors; if you are sure this is a legacy
-    /// spend (you can check with the `is_legacy` method) you can provide dummy data for
-    /// the amount.
-    pub fn sighash_message(
-        &self,
-        unsigned_tx: &bitcoin::Transaction,
-        input_idx: usize,
-        amount: u64,
-        sighash_type: bitcoin::EcdsaSigHashType,
-    ) -> Result<secp256k1::Message, Error> {
-        let mut cache = sighash::SigHashCache::new(unsigned_tx);
-        let hash = if self.is_legacy() {
-            cache.legacy_signature_hash(input_idx, &self.script_code, sighash_type.as_u32())?
-        } else {
-            cache.segwit_signature_hash(input_idx, &self.script_code, amount, sighash_type)?
-        };
-
-        Ok(secp256k1::Message::from_slice(&hash[..])
-            .expect("cryptographically unreachable for this to fail"))
-    }
-
-    /// Returns a closure which can be given to the `iter` method to check all signatures
-    pub fn sighash_verify<'a, C: secp256k1::Verification>(
-        &self,
-        secp: &'a secp256k1::Secp256k1<C>,
-        unsigned_tx: &'a bitcoin::Transaction,
-        input_idx: usize,
-        amount: u64,
-    ) -> Result<impl Fn(&bitcoin::PublicKey, bitcoin::EcdsaSig) -> bool + 'a, Error> {
-        // Precompute all sighash types because the borrowck doesn't like us
-        // pulling self into the closure
-        let sighashes = [
-            self.sighash_message(
-                unsigned_tx,
-                input_idx,
-                amount,
-                bitcoin::EcdsaSigHashType::All,
-            )?,
-            self.sighash_message(
-                unsigned_tx,
-                input_idx,
-                amount,
-                bitcoin::EcdsaSigHashType::None,
-            )?,
-            self.sighash_message(
-                unsigned_tx,
-                input_idx,
-                amount,
-                bitcoin::EcdsaSigHashType::Single,
-            )?,
-            self.sighash_message(
-                unsigned_tx,
-                input_idx,
-                amount,
-                bitcoin::EcdsaSigHashType::AllPlusAnyoneCanPay,
-            )?,
-            self.sighash_message(
-                unsigned_tx,
-                input_idx,
-                amount,
-                bitcoin::EcdsaSigHashType::NonePlusAnyoneCanPay,
-            )?,
-            self.sighash_message(
-                unsigned_tx,
-                input_idx,
-                amount,
-                bitcoin::EcdsaSigHashType::SinglePlusAnyoneCanPay,
-            )?,
-        ];
-
-        Ok(
-            move |pk: &bitcoin::PublicKey, ecdsa_sig: bitcoin::EcdsaSig| {
-                // This is an awkward way to do this lookup, but it lets us do exhaustiveness
-                // checking in case future rust-bitcoin versions add new sighash types
-                let sighash = match ecdsa_sig.hash_ty {
-                    bitcoin::EcdsaSigHashType::All => sighashes[0],
-                    bitcoin::EcdsaSigHashType::None => sighashes[1],
-                    bitcoin::EcdsaSigHashType::Single => sighashes[2],
-                    bitcoin::EcdsaSigHashType::AllPlusAnyoneCanPay => sighashes[3],
-                    bitcoin::EcdsaSigHashType::NonePlusAnyoneCanPay => sighashes[4],
-                    bitcoin::EcdsaSigHashType::SinglePlusAnyoneCanPay => sighashes[5],
-                };
-                secp.verify_ecdsa(&sighash, &ecdsa_sig.sig, &pk.inner)
-                    .is_ok()
-            },
-        )
-    }
->>>>>>> d8a991ae
 }
 
 /// Type of HashLock used for SatisfiedConstraint structure
@@ -596,7 +504,7 @@
     /// Check Template Verify Covenant
     TxTemplate {
         /// The hash value of the transaction
-        hash: &'intp sha256::Hash,
+        hash: sha256::Hash,
     },
 }
 
@@ -1151,7 +1059,6 @@
 
     #[test]
     fn sat_constraints() {
-<<<<<<< HEAD
         let (pks, der_sigs, ecdsa_sigs, sighash, secp) = setup_keys_sigs(10);
         let secp_ref = &secp;
         let vfyfn_ = |pksig: &KeySigPair| match pksig {
@@ -1161,12 +1068,6 @@
             KeySigPair::Schnorr(_xpk, _schnorr_sig) => {
                 unreachable!("Schnorr sig not tested in this test")
             }
-=======
-        let (pks, der_sigs, secp_sigs, sighash, secp) = setup_keys_sigs(10);
-        let vfyfn_ = |pk: &bitcoin::PublicKey, ecdsa_sig: bitcoin::EcdsaSig| {
-            secp.verify_ecdsa(&sighash, &ecdsa_sig.sig, &pk.inner)
-                .is_ok()
->>>>>>> d8a991ae
         };
 
         fn from_stack<'txin, 'elem>(
