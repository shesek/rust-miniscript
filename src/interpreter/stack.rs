--- conflicted
+++ resolved
@@ -396,7 +396,19 @@
             Some(Err(Error::UnexpectedStackEnd))
         }
     }
-<<<<<<< HEAD
+
+    /// Helper function to evaluate a txtemplate.
+    pub fn evaluate_txtemplate<'intp>(
+        &mut self,
+        given: &sha256::Hash,
+        expected: &sha256::Hash,
+    ) -> Option<Result<SatisfiedConstraint, Error>> {
+        Some(if *given == *expected {
+            Ok(SatisfiedConstraint::TxTemplate { hash: *expected })
+        } else {
+            Err(Error::TxTemplateHashWrong)
+        })
+    }
 }
 
 // Helper function to compute preimage from slice
@@ -407,19 +419,5 @@
         let mut preimage = [0u8; 32];
         preimage.copy_from_slice(sl);
         preimage
-=======
-
-    /// Helper function to evaluate a txtemplate.
-    pub fn evaluate_txtemplate<'intp>(
-        &mut self,
-        given: &sha256::Hash,
-        expected: &'intp sha256::Hash,
-    ) -> Option<Result<SatisfiedConstraint<'intp, 'txin>, Error>> {
-        Some(if *given == *expected {
-            Ok(SatisfiedConstraint::TxTemplate { hash: expected })
-        } else {
-            Err(Error::TxTemplateHashWrong)
-        })
->>>>>>> d8a991ae
     }
 }