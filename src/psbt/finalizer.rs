--- conflicted
+++ resolved
@@ -157,13 +157,13 @@
                 // Partial sigs loses the compressed flag that is necessary
                 // TODO: See https://github.com/rust-bitcoin/rust-bitcoin/pull/836
                 // The type checker will fail again after we update to 0.28 and this can be removed
-                let pk = bitcoin::PublicKey::new(pk);
+                let pk = pk;
                 let addr = bitcoin::Address::p2pkh(&pk, bitcoin::Network::Bitcoin);
                 *script_pubkey == addr.script_pubkey()
             })
             .next();
         match partial_sig_contains_pk {
-            Some((pk, _sig)) => Ok(Descriptor::new_pkh(bitcoin::PublicKey::new(*pk))),
+            Some((pk, _sig)) => Ok(Descriptor::new_pkh(*pk)),
             None => Err(InputError::MissingPubkey),
         }
     } else if script_pubkey.is_v0_p2wpkh() {
@@ -174,14 +174,14 @@
             .filter(|&(&pk, _sig)| {
                 // Indirect way to check the equivalence of pubkey-hashes.
                 // Create a pubkey hash and check if they are the same.
-                let pk = bitcoin::PublicKey::new(pk);
+                let pk = pk;
                 let addr = bitcoin::Address::p2wpkh(&pk, bitcoin::Network::Bitcoin)
                     .expect("Address corresponding to valid pubkey");
                 *script_pubkey == addr.script_pubkey()
             })
             .next();
         match partial_sig_contains_pk {
-            Some((pk, _sig)) => Ok(Descriptor::new_wpkh(bitcoin::PublicKey::new(*pk))?),
+            Some((pk, _sig)) => Ok(Descriptor::new_wpkh(*pk)?),
             None => Err(InputError::MissingPubkey),
         }
     } else if script_pubkey.is_v0_p2wsh() {
@@ -233,7 +233,6 @@
                         .partial_sigs
                         .iter()
                         .filter(|&(&pk, _sig)| {
-                            let pk = bitcoin::PublicKey::new(pk);
                             let addr = bitcoin::Address::p2wpkh(&pk, bitcoin::Network::Bitcoin)
                                 .expect("Address corresponding to valid pubkey");
                             *script_pubkey == addr.script_pubkey()
@@ -241,7 +240,7 @@
                         .next();
                     match partial_sig_contains_pk {
                         Some((pk, _sig)) => {
-                            Ok(Descriptor::new_sh_wpkh(bitcoin::PublicKey::new(*pk))?)
+                            Ok(Descriptor::new_sh_wpkh(*pk)?)
                         }
                         None => Err(InputError::MissingPubkey),
                     }
@@ -282,12 +281,9 @@
     psbt: &Psbt,
     secp: &Secp256k1<C>,
 ) -> Result<(), Error> {
-<<<<<<< HEAD
     let utxos = prevouts(&psbt)?;
     let utxos = &Prevouts::All(&utxos);
-=======
     let tx = psbt.clone().extract_tx();
->>>>>>> d8a991ae
     for (index, input) in psbt.inputs.iter().enumerate() {
         let spk = get_scriptpubkey(psbt, index).map_err(|e| Error::InputError(e, index))?;
         let empty_script_sig = Script::new();
@@ -301,40 +297,17 @@
 
         // Now look at all the satisfied constraints. If everything is filled in
         // corrected, there should be no errors
-<<<<<<< HEAD
         // Interpreter check
         {
             let cltv = psbt.unsigned_tx.lock_time;
             let csv = psbt.unsigned_tx.input[index].sequence;
             let interpreter =
-                interpreter::Interpreter::from_txdata(spk, &script_sig, &witness, cltv, csv)
+                interpreter::Interpreter::from_txdata(spk, &script_sig, &witness, cltv, csv, super::get_ctv_hash(&tx, index as u32))
                     .map_err(|e| Error::InputError(InputError::Interpreter(e), index))?;
             let iter = interpreter.iter(secp, &psbt.unsigned_tx, index, &utxos);
             if let Some(error) = iter.filter_map(Result::err).next() {
                 return Err(Error::InputError(InputError::Interpreter(error), index));
             };
-=======
-
-        let cltv = psbt.unsigned_tx.lock_time;
-        let csv = psbt.unsigned_tx.input[index].sequence;
-        let amt = get_amt(psbt, index).map_err(|e| Error::InputError(e, index))?;
-
-        let mut interpreter = interpreter::Interpreter::from_txdata(
-            spk,
-            &script_sig,
-            &witness,
-            cltv,
-            csv,
-            super::get_ctv_hash(&tx, index as u32),
-        )
-        .map_err(|e| Error::InputError(InputError::Interpreter(e), index))?;
-
-        let vfyfn = interpreter
-            .sighash_verify(&secp, &psbt.unsigned_tx, index, amt)
-            .map_err(|e| Error::InputError(InputError::Interpreter(e), index))?;
-        if let Some(error) = interpreter.iter(vfyfn).filter_map(Result::err).next() {
-            return Err(Error::InputError(InputError::Interpreter(error), index));
->>>>>>> d8a991ae
         }
     }
     Ok(())
@@ -373,7 +346,6 @@
 
     // Check well-formedness of input data
     for (n, input) in psbt.inputs.iter().enumerate() {
-<<<<<<< HEAD
         // TODO: fix this after https://github.com/rust-bitcoin/rust-bitcoin/issues/838
         let target_ecdsa_sighash_ty = match input.sighash_type {
             Some(psbt_hash_ty) => psbt_hash_ty
@@ -381,14 +353,6 @@
                 .map_err(|e| Error::InputError(InputError::NonStandardSigHashType(e), n))?,
             None => EcdsaSigHashType::All,
         };
-=======
-        // TODO: Fix this so that target throws an error if can't treat flag as a ecdsa type
-        let target = input
-            .sighash_type
-            .unwrap_or(bitcoin::EcdsaSigHashType::All.into())
-            .ecdsa_hash_ty()
-            .unwrap_or(bitcoin::EcdsaSigHashType::All.into());
->>>>>>> d8a991ae
         for (key, ecdsa_sig) in &input.partial_sigs {
             let flag = bitcoin::EcdsaSigHashType::from_u32_standard(ecdsa_sig.hash_ty as u32)
                 .map_err(|_| {
@@ -404,7 +368,7 @@
                     InputError::WrongSigHashFlag {
                         required: target_ecdsa_sighash_ty,
                         got: flag,
-                        pubkey: bitcoin::PublicKey::new(*key),
+                        pubkey: *key,
                     },
                     n,
                 ));
@@ -448,11 +412,7 @@
         input.final_script_witness = if witness.is_empty() {
             None
         } else {
-<<<<<<< HEAD
             Some(bitcoin::Witness::from_vec(witness))
-=======
-            Some(Witness::from_vec(witness))
->>>>>>> d8a991ae
         };
         //reset everything
         input.partial_sigs.clear(); // 0x02
